--- conflicted
+++ resolved
@@ -7,13 +7,8 @@
 load_dotenv()
  
 # Get the FastAPI URL from environment variables
-<<<<<<< HEAD
-FASTAPI_URL = os.getenv("FASTAPI_URL", "http://127.0.0.1:8000")
- 
-=======
 DEPLOYED_URL = os.getenv("DEPLOYED_URL", "http://127.0.0.1:8000")
 
->>>>>>> c8efd414
 def main():
     st.title("Lesson Details")
  
@@ -50,34 +45,25 @@
     # Display the module details
     st.markdown(f"## Module {module_details.get('module')}: {module_details.get('title')}")
     st.write(module_details.get("description", "No description available."))
-<<<<<<< HEAD
  
-=======
-
->>>>>>> c8efd414
     # Add a back button to navigate back to the plan page
     if st.button("Back to Plans"):
         del st.session_state["selected_module_id"]
         st.session_state["page"] = "plans"
         st.rerun()
-<<<<<<< HEAD
  
-=======
-
->>>>>>> c8efd414
     # Display detailed explanation as an article
     detailed_explanation = module_details.get("detailed_explanation", "No detailed explanation available.")
     st.markdown("### Detailed Explanation")
     paragraphs = detailed_explanation.split("\n\n")  # Split into paragraphs by double line breaks
     for paragraph in paragraphs:
         st.markdown(paragraph.strip())  # Render each paragraph as Markdown with proper spacing
-<<<<<<< HEAD
  
     # Fetch and display related images
     try:
         st.markdown("### Related Images with Summaries")
         image_response = requests.get(
-            f"{FASTAPI_URL}/get_image_urls_with_summaries/{selected_module_id}",
+            f"{DEPLOYED_URL}/get_image_urls_with_summaries/{selected_module_id}",
             headers={"Authorization": f"Bearer {access_token}"}
         )
         if image_response.status_code == 200:
@@ -103,9 +89,6 @@
         st.error(f"An error occurred while fetching images: {e}")
  
     # Fetch and display the most relevant YouTube video
-=======
-
->>>>>>> c8efd414
     try:
         with st.spinner("Fetching the most relevant YouTube video..."):
             video_response = requests.get(
@@ -124,66 +107,6 @@
     except Exception as e:
         st.error(f"An error occurred while fetching the YouTube video: {e}")
  
-    if video_response.status_code == 200 and video_data.get("video_url"):
-        try:
-            with st.spinner("Generating flashcards..."):
-                flashcards_response = requests.get(f"{FASTAPI_URL}/generate_flashcards/{selected_module_id}")
-            if flashcards_response.status_code == 200:
-                # Parse the JSON response
-                flashcards_data = flashcards_response.json()  # Expecting a nested JSON structure
-                flashcards = flashcards_data.get("flashcards", [])  # Extract the list of flashcards
-                if flashcards:
-                    # st.subheader(f"Flashcards for Module ID: {selected_module_id}")
-                    st.subheader(f"Flashcards")
-                    for i, flashcard in enumerate(flashcards):
-                        question = flashcard.get("question", "Question not available.")
-                        answer = flashcard.get("answer", "Answer not available.")
-                        # Display each flashcard in a clean format
-                        st.markdown(f"**Flashcard {i+1}**")
-                        st.markdown(f"**Q: {question}**")
-                        st.markdown(f"**A: {answer}**")
-                        st.markdown("---")  # Separator for clarity
-                else:
-                    st.warning("No flashcards generated. Please try again.")
-            else:
-                st.error("Failed to generate flashcards. Please check the module ID or try again later.")
-        except Exception as e:
-            st.error(f"An error occurred while generating flashcards: {e}")
-
-<<<<<<< HEAD
-    # # Add a button to generate flashcards in the main content area
-    # st.markdown("### Generate Flashcards")
-    # if st.button("Generate Flashcards"):
-    #     if selected_module_id:
-    #         try:
-    #             with st.spinner("Generating flashcards..."):
-    #                 flashcards_response = requests.get(f"{FASTAPI_URL}/generate_flashcards/{selected_module_id}")
-    #             if flashcards_response.status_code == 200:
-    #                 # Parse the JSON response
-    #                 flashcards_data = flashcards_response.json()  # Expecting a nested JSON structure
-    #                 flashcards = flashcards_data.get("flashcards", [])  # Extract the list of flashcards
-    #                 if flashcards:
-    #                     st.subheader("Flashcards")
-    #                     for i, flashcard in enumerate(flashcards):
-    #                         question = flashcard.get("question", "Question not available.")
-    #                         answer = flashcard.get("answer", "Answer not available.")
-    #                         # Display question
-    #                         st.markdown(f"**Flashcard {i + 1}**")
-    #                         st.markdown(f"**Q: {question}**")
-    #                         # Add a button to reveal the answer
-    #                         if st.button(f"Show Answer for Flashcard {i + 1}", key=f"answer_btn_{i}"):
-    #                             st.markdown(f"**A: {answer}**")
-    #                         st.markdown("---")  # Separator for clarity
-    #                 else:
-    #                     st.warning("No flashcards generated. Please try again.")
-    #             else:
-    #                 st.error("Failed to generate flashcards. Please check the module ID or try again later.")
-    #         except Exception as e:
-    #             st.error(f"An error occurred while generating flashcards: {e}")
-    #     else:
-    #         st.warning("Please enter a Module ID to generate flashcards.")
- 
-=======
     if video_response.status_code == 200 and video_data.get("video_url"):
         try:
             with st.spinner("Generating flashcards..."):
@@ -210,63 +133,6 @@
         except Exception as e:
             st.error(f"An error occurred while generating flashcards: {e}")
 
-    # if video_response.status_code == 200 and video_data.get("video_url"):
-    #     try:
-    #         with st.spinner("Generating quiz..."):
-    #             quiz_response = requests.get(f"{DEPLOYED_URL}/generate_quiz/{selected_module_id}")
-    #         if quiz_response.status_code == 200:
-    #             # Parse the JSON response
-    #             quiz_data = quiz_response.json()  # Expecting a nested JSON structure
-    #             quiz_questions = quiz_data.get("quiz", [])  # Extract the list of quiz questions
-    #             if quiz_questions:
-    #                 st.subheader("Quiz")
-    #                 user_answers = []  # List to store user-selected answers
-
-    #                 for i, question_item in enumerate(quiz_questions):
-    #                     question = question_item.get("question", "Question not available.")
-    #                     options = question_item.get("options", [])
-
-    #                     st.markdown(f"**Question {i + 1}: {question}**")
-    #                     if options:
-    #                         selected_option = st.radio(
-    #                             label=f"Select an answer for Question {i + 1}",
-    #                             options=options,
-    #                             key=f"quiz_q{i}"
-    #                         )
-    #                         user_answers.append({
-    #                             "question": question,
-    #                             "selected_option": selected_option
-    #                         })
-    #                     else:
-    #                         st.warning("No options available for this question.")
-
-    #                     st.markdown("---")  # Separator for clarity
-
-    #                 if st.button("Submit Quiz"):
-    #                     st.subheader("Quiz Results")
-    #                     correct_answers_count = 0
-
-    #                     for i, answer in enumerate(user_answers):
-    #                         correct_answer = quiz_questions[i].get("correct_answer", "")
-    #                         selected_option = answer["selected_option"]
-
-    #                         if selected_option == correct_answer:
-    #                             correct_answers_count += 1
-    #                             st.markdown(f"✅ **Question {i + 1}: Correct!**")
-    #                         else:
-    #                             st.markdown(f"❌ **Question {i + 1}: Incorrect.**")
-    #                             st.markdown(f"**Correct Answer:** {correct_answer}")
-
-    #                     total_questions = len(quiz_questions)
-    #                     st.markdown(f"**You got {correct_answers_count} out of {total_questions} questions correct.**")
-    #             else:
-    #                 st.warning("No quiz generated. Please try again.")
-    #         else:
-    #             st.error("Failed to generate quiz. Please check the module ID or try again later.")
-    #     except Exception as e:
-    #         st.error(f"An error occurred while generating the quiz: {e}")
-
->>>>>>> c8efd414
 if __name__ == "__main__":
     main()
  